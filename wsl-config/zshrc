--- conflicted
+++ resolved
@@ -115,12 +115,10 @@
 alias df='df -h'
 alias free='free -h'
 
-<<<<<<< HEAD
 # open windows explorer in current path
 alias ex='explorer.exe .'
-=======
+
 alias ra='ranger'
->>>>>>> 52e5e67f
 
 # enable GPG key for github
 export GPG_TTY=$(tty)
